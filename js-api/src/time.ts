--- conflicted
+++ resolved
@@ -1,8 +1,4 @@
-<<<<<<< HEAD
 import { Static, Type, TSchema } from "@sinclair/typebox";
-=======
-import {Static, TSchema, Type} from "@sinclair/typebox";
->>>>>>> 1b153811
 
 export const JsonTimeStamp = Type.String({format: 'date-time'})
 export type JsonTimeStamp = Static<typeof JsonTimeStamp>
@@ -33,8 +29,4 @@
 
 export function Timestamped<T extends TSchema>(t: T) {
     return Type.Tuple([JsonTimeStamp, t])
-<<<<<<< HEAD
-}
-=======
-}
->>>>>>> 1b153811
+}