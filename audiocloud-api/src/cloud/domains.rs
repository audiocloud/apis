--- conflicted
+++ resolved
@@ -55,19 +55,11 @@
 
 #[derive(Serialize, Deserialize, Clone, Debug, PartialEq)]
 pub struct DomainPowerInstanceSettings {
-<<<<<<< HEAD
-    pub warm_up_ms:         usize,
-    pub cool_down_ms:       usize,
-    pub idle_off_delay_ms:  usize,
-    pub instance:           FixedInstanceId,
-    pub channel:            usize,
-=======
     pub warm_up_ms:        usize,
     pub cool_down_ms:      usize,
     pub idle_off_delay_ms: usize,
     pub instance:          FixedInstanceId,
     pub channel:           usize,
->>>>>>> 1b153811
 }
 
 #[derive(Serialize, Deserialize, Clone, Debug, PartialEq)]
